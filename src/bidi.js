/**
 * Infer bidirectional properties for a given text and apply
 * the corresponding layout rules.
 */

<<<<<<< HEAD
import Tokenizer from './tokenizer';
import FeatureQuery from './features/featureQuery';
import arabicWordCheck from './features/arab/contextCheck/arabicWord';
import arabicSentenceCheck from './features/arab/contextCheck/arabicSentence';
import arabicPresentationForms from './features/arab/arabicPresentationForms';
import arabicRequiredLigatures from './features/arab/arabicRequiredLigatures';
import latinWordCheck from './features/latn/contextCheck/latinWord';
import latinLigature from './features/latn/latinLigatures';
import thaiWordCheck from './features/thai/contextCheck/thaiWord';
import thaiGlyphComposition from './features/thai/thaiGlyphComposition';
import thaiLigatures from './features/thai/thaiLigatures';
=======
import Tokenizer from './tokenizer.js';
import FeatureQuery from './features/featureQuery.js';
import arabicWordCheck from './features/arab/contextCheck/arabicWord.js';
import arabicSentenceCheck from './features/arab/contextCheck/arabicSentence.js';
import arabicPresentationForms from './features/arab/arabicPresentationForms.js';
import arabicRequiredLigatures from './features/arab/arabicRequiredLigatures.js';
import latinWordCheck from './features/latn/contextCheck/latinWord.js';
import latinLigature from './features/latn/latinLigatures.js';
>>>>>>> 90bf6418

/**
 * Create Bidi. features
 * @param {string} baseDir text base direction. value either 'ltr' or 'rtl'
 */
function Bidi(baseDir) {
    this.baseDir = baseDir || 'ltr';
    this.tokenizer = new Tokenizer();
    this.featuresTags = {};
}

/**
 * Sets Bidi text
 * @param {string} text a text input
 */
Bidi.prototype.setText = function (text) {
    this.text = text;
};

/**
 * Store essential context checks:
 * arabic word check for applying gsub features
 * arabic sentence check for adjusting arabic layout
 */
Bidi.prototype.contextChecks = ({
    latinWordCheck,
    arabicWordCheck,
    arabicSentenceCheck,
    thaiWordCheck
});

/**
 * Register arabic word check
 */
function registerContextChecker(checkId) {
    const check = this.contextChecks[`${checkId}Check`];
    return this.tokenizer.registerContextChecker(
        checkId, check.startCheck, check.endCheck
    );
}

/**
 * Perform pre tokenization procedure then
 * tokenize text input
 */
function tokenizeText() {
    registerContextChecker.call(this, 'latinWord');
    registerContextChecker.call(this, 'arabicWord');
    registerContextChecker.call(this, 'arabicSentence');
    registerContextChecker.call(this, 'thaiWord');
    return this.tokenizer.tokenize(this.text);
}

/**
 * Reverse arabic sentence layout
 * TODO: check base dir before applying adjustments - priority low
 */
function reverseArabicSentences() {
    const ranges = this.tokenizer.getContextRanges('arabicSentence');
    ranges.forEach(range => {
        let rangeTokens = this.tokenizer.getRangeTokens(range);
        this.tokenizer.replaceRange(
            range.startIndex,
            range.endOffset,
            rangeTokens.reverse()
        );
    });
}

/**
 * Register supported features tags
 * @param {script} script script tag
 * @param {Array} tags features tags list
 */
Bidi.prototype.registerFeatures = function (script, tags) {
    const supportedTags = tags.filter(
        tag => this.query.supports({script, tag})
    );
    if (!Object.prototype.hasOwnProperty.call(this.featuresTags, script)) {
        this.featuresTags[script] = supportedTags;
    } else {
        this.featuresTags[script] =
        this.featuresTags[script].concat(supportedTags);
    }
};

/**
 * Apply GSUB features
 * @param {Array} tagsList a list of features tags
 * @param {string} script a script tag
 * @param {Font} font opentype font instance
 */
Bidi.prototype.applyFeatures = function (font, features) {
    if (!font) throw new Error(
        'No valid font was provided to apply features'
    );
    if (!this.query) this.query = new FeatureQuery(font);
    for (let f = 0; f < features.length; f++) {
        const feature = features[f];
        if (!this.query.supports({script: feature.script})) continue;
        this.registerFeatures(feature.script, feature.tags);
    }
};

/**
 * Register a state modifier
 * @param {string} modifierId state modifier id
 * @param {function} condition a predicate function that returns true or false
 * @param {function} modifier a modifier function to set token state
 */
Bidi.prototype.registerModifier = function (modifierId, condition, modifier) {
    this.tokenizer.registerModifier(modifierId, condition, modifier);
};

/**
 * Check if 'glyphIndex' is registered
 */
function checkGlyphIndexStatus() {
    if (this.tokenizer.registeredModifiers.indexOf('glyphIndex') === -1) {
        throw new Error(
            'glyphIndex modifier is required to apply ' +
            'arabic presentation features.'
        );
    }
}

/**
 * Apply arabic presentation forms features
 */
function applyArabicPresentationForms() {
    const script = 'arab';
    if (!Object.prototype.hasOwnProperty.call(this.featuresTags, script)) return;
    checkGlyphIndexStatus.call(this);
    const ranges = this.tokenizer.getContextRanges('arabicWord');
    ranges.forEach(range => {
        arabicPresentationForms.call(this, range);
    });
}

/**
 * Apply required arabic ligatures
 */
function applyArabicRequireLigatures() {
<<<<<<< HEAD
    if (!this.hasFeatureEnabled('arab', 'rlig')) return;
=======
    const script = 'arab';
    if (!Object.prototype.hasOwnProperty.call(this.featuresTags, script)) return;
    const tags = this.featuresTags[script];
    if (tags.indexOf('rlig') === -1) return;
>>>>>>> 90bf6418
    checkGlyphIndexStatus.call(this);
    const ranges = this.tokenizer.getContextRanges('arabicWord');
    ranges.forEach(range => {
        arabicRequiredLigatures.call(this, range);
    });
}

/**
 * Apply required arabic ligatures
 */
function applyLatinLigatures() {
<<<<<<< HEAD
    if (!this.hasFeatureEnabled('latn', 'liga')) return;
=======
    const script = 'latn';
    if (!Object.prototype.hasOwnProperty.call(this.featuresTags, script)) return;
    const tags = this.featuresTags[script];
    if (tags.indexOf('liga') === -1) return;
>>>>>>> 90bf6418
    checkGlyphIndexStatus.call(this);
    const ranges = this.tokenizer.getContextRanges('latinWord');
    ranges.forEach(range => {
        latinLigature.call(this, range);
    });
}

/**
 * Apply available thai features
 */
function applyThaiFeatures() {
    checkGlyphIndexStatus.call(this);
    const ranges = this.tokenizer.getContextRanges('thaiWord');
    ranges.forEach(range => {
        if (this.hasFeatureEnabled('thai', 'liga')) thaiLigatures.call(this, range);
        if (this.hasFeatureEnabled('thai', 'ccmp')) thaiGlyphComposition.call(this, range);
    });

}

/**
 * Check if a context is registered
 * @param {string} contextId context id
 */
Bidi.prototype.checkContextReady = function (contextId) {
    return !!this.tokenizer.getContext(contextId);
};

/**
 * Apply features to registered contexts
 *
 * - A Glyph Composition (ccmp) feature should be always applied
 * https://learn.microsoft.com/en-us/typography/opentype/spec/features_ae#tag-ccmp
 */
Bidi.prototype.applyFeaturesToContexts = function () {
    if (this.checkContextReady('arabicWord')) {
        applyArabicPresentationForms.call(this);
        applyArabicRequireLigatures.call(this);
    }
    if (this.checkContextReady('latinWord')) {
        applyLatinLigatures.call(this);
    }
    if (this.checkContextReady('arabicSentence')) {
        reverseArabicSentences.call(this);
    }
    if (this.checkContextReady('thaiWord')) {
        applyThaiFeatures.call(this);
    }
};

/**
 * Check whatever feature is successfully enabled for a script
 * @param {string} script
 * @param {string} tag feature name
 * @returns {boolean}
 */
Bidi.prototype.hasFeatureEnabled = function(script, tag) {
    return (this.featuresTags[script] || []).indexOf(tag) !== -1;
};

/**
 * process text input
 * @param {string} text an input text
 */
Bidi.prototype.processText = function(text) {
    if (!this.text || this.text !== text) {
        this.setText(text);
        tokenizeText.call(this);
        this.applyFeaturesToContexts();
    }
};

/**
 * Process a string of text to identify and adjust
 * bidirectional text entities.
 * @param {string} text input text
 */
Bidi.prototype.getBidiText = function (text) {
    this.processText(text);
    return this.tokenizer.getText();
};

/**
 * Get the current state index of each token
 * @param {text} text an input text
 */
Bidi.prototype.getTextGlyphs = function (text) {
    this.processText(text);
    let indexes = [];
    for (let i = 0; i < this.tokenizer.tokens.length; i++) {
        const token = this.tokenizer.tokens[i];
        if (token.state.deleted) continue;
        const index = token.activeState.value;
        indexes.push(Array.isArray(index) ? index[0] : index);
    }
    return indexes;
};

export default Bidi;<|MERGE_RESOLUTION|>--- conflicted
+++ resolved
@@ -3,19 +3,6 @@
  * the corresponding layout rules.
  */
 
-<<<<<<< HEAD
-import Tokenizer from './tokenizer';
-import FeatureQuery from './features/featureQuery';
-import arabicWordCheck from './features/arab/contextCheck/arabicWord';
-import arabicSentenceCheck from './features/arab/contextCheck/arabicSentence';
-import arabicPresentationForms from './features/arab/arabicPresentationForms';
-import arabicRequiredLigatures from './features/arab/arabicRequiredLigatures';
-import latinWordCheck from './features/latn/contextCheck/latinWord';
-import latinLigature from './features/latn/latinLigatures';
-import thaiWordCheck from './features/thai/contextCheck/thaiWord';
-import thaiGlyphComposition from './features/thai/thaiGlyphComposition';
-import thaiLigatures from './features/thai/thaiLigatures';
-=======
 import Tokenizer from './tokenizer.js';
 import FeatureQuery from './features/featureQuery.js';
 import arabicWordCheck from './features/arab/contextCheck/arabicWord.js';
@@ -24,7 +11,9 @@
 import arabicRequiredLigatures from './features/arab/arabicRequiredLigatures.js';
 import latinWordCheck from './features/latn/contextCheck/latinWord.js';
 import latinLigature from './features/latn/latinLigatures.js';
->>>>>>> 90bf6418
+import thaiWordCheck from './features/thai/contextCheck/thaiWord.js';
+import thaiGlyphComposition from './features/thai/thaiGlyphComposition.js';
+import thaiLigatures from './features/thai/thaiLigatures.js';
 
 /**
  * Create Bidi. features
@@ -168,14 +157,7 @@
  * Apply required arabic ligatures
  */
 function applyArabicRequireLigatures() {
-<<<<<<< HEAD
     if (!this.hasFeatureEnabled('arab', 'rlig')) return;
-=======
-    const script = 'arab';
-    if (!Object.prototype.hasOwnProperty.call(this.featuresTags, script)) return;
-    const tags = this.featuresTags[script];
-    if (tags.indexOf('rlig') === -1) return;
->>>>>>> 90bf6418
     checkGlyphIndexStatus.call(this);
     const ranges = this.tokenizer.getContextRanges('arabicWord');
     ranges.forEach(range => {
@@ -187,14 +169,7 @@
  * Apply required arabic ligatures
  */
 function applyLatinLigatures() {
-<<<<<<< HEAD
     if (!this.hasFeatureEnabled('latn', 'liga')) return;
-=======
-    const script = 'latn';
-    if (!Object.prototype.hasOwnProperty.call(this.featuresTags, script)) return;
-    const tags = this.featuresTags[script];
-    if (tags.indexOf('liga') === -1) return;
->>>>>>> 90bf6418
     checkGlyphIndexStatus.call(this);
     const ranges = this.tokenizer.getContextRanges('latinWord');
     ranges.forEach(range => {
